--- conflicted
+++ resolved
@@ -27,14 +27,8 @@
   calicoctl container add <CONTAINER> <IP> [--interface=<INTERFACE>]
   calicoctl container remove <CONTAINER> [--force]
   calicoctl reset
-<<<<<<< HEAD
   calicoctl diags [--log-dir=<LOG_DIR>]
-=======
-  calicoctl diags
   calicoctl checksystem [--fix]
-  calicoctl restart-docker-with-alternative-unix-socket
-  calicoctl restart-docker-without-alternative-unix-socket
->>>>>>> 063c53e0
 
 Options:
  --interface=<INTERFACE>  The name to give to the interface in the container
@@ -280,29 +274,14 @@
     return any(s.startswith(module) for s in open("/proc/modules").readlines())
 
 
-<<<<<<< HEAD
 def node(ip, node_image, log_dir, ip6=""):
-    # modprobe and sysctl require root privileges.
-    enforce_root()
 
     # Ensure log directory exists
     if not os.path.exists(log_dir):
         os.makedirs(log_dir)
 
-    if not module_loaded("ip6_tables"):
-        print >> sys.stderr, "module ip6_tables isn't loaded. Load with " \
-                             "`modprobe ip6_tables`"
-        sys.exit(2)
-
-    if not module_loaded("xt_set"):
-        print >> sys.stderr, "module xt_set isn't loaded. Load with " \
-                             "`modprobe xt_set`"
-        sys.exit(2)
-=======
-def node(ip, node_image, ip6=""):
     # Print warnings for any known system issues before continuing
     checksystem(fix=False, quit_if_error=False)
->>>>>>> 063c53e0
 
     # Set up etcd
     ipv4_pools = client.get_ip_pools("v4")
@@ -316,24 +295,6 @@
 
     client.ensure_global_config()
     client.create_host(hostname, ip, ip6)
-
-<<<<<<< HEAD
-    # Enable IP forwarding since all compute hosts are vRouters.
-    # IPv4 forwarding should be enabled already by docker.
-    sysctl("-w", "net.ipv4.ip_forward=1")
-    sysctl("-w", "net.ipv6.conf.all.forwarding=1")
-=======
-    if docker_restarter.is_using_alternative_socket():
-        # At this point, docker is listening on a new port but powerstrip
-        # might not be running, so docker clients need to talk directly to
-        # docker.
-        node_docker_client = docker.Client(version=DOCKER_VERSION,
-                                           base_url="unix://%s" % REAL_SOCK)
-        enable_socket = "YES"
-    else:
-        node_docker_client = docker_client
-        enable_socket = "NO"
->>>>>>> 063c53e0
 
     try:
         docker_client.remove_container("calico-node", force=True)
