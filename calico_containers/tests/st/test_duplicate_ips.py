--- conflicted
+++ resolved
@@ -14,88 +14,38 @@
         Start two workloads with the same IP on different hosts. Make sure they
         can be reached from all places even after one of them is deleted.
         """
-<<<<<<< HEAD
         with DockerHost('host1') as host1, \
              DockerHost('host2') as host2, \
              DockerHost('host3') as host3:
 
             # Set up three workloads on three hosts
-            host1.execute("docker run -e CALICO_IP=192.168.1.1 "
-                          "--name workload1 -tid busybox")
-            host2.execute("docker run -e CALICO_IP=192.168.1.2 "
-                          "--name workload2 -tid busybox")
-            host3.execute("docker run -e CALICO_IP=192.168.1.3 "
-                          "--name workload3 -tid busybox")
+            workload1 = host1.create_workload("workload1", "192.168.1.1")
+            workload2 = host2.create_workload("workload2", "192.168.1.2")
+            workload3 = host3.create_workload("workload3", "192.168.1.3")
 
             # Set up the workloads with duplicate IPs
-            host1.execute("docker run -e CALICO_IP=192.168.1.4 "
-                          "--name dup1 -tid busybox")
-            host2.execute("docker run -e CALICO_IP=192.168.1.4 "
-                          "--name dup2 -tid busybox")
+            dup_ip = "192.168.1.4"
+            dup1 = host1.create_workload("dup1", dup_ip)
+            dup2 = host2.create_workload("dup2", dup_ip)
 
             host1.calicoctl("profile add TEST_PROFILE")
 
             # Add everyone to the same profile
-            host1.calicoctl("profile TEST_PROFILE member add workload1")
-            host1.calicoctl("profile TEST_PROFILE member add dup1")
-            host2.calicoctl("profile TEST_PROFILE member add workload2")
-            host2.calicoctl("profile TEST_PROFILE member add dup2")
-            host3.calicoctl("profile TEST_PROFILE member add workload3")
-
-            # Wait for the workload networking to converge.
-            ping = partial(host1.execute,
-                           "docker exec workload1 ping -c 4 192.168.1.4")
-            retry_until_success(ping, ex_class=CalledProcessError)
+            host1.calicoctl("profile TEST_PROFILE member add %s" % workload1)
+            host1.calicoctl("profile TEST_PROFILE member add %s" % dup1)
+            host2.calicoctl("profile TEST_PROFILE member add %s" % workload2)
+            host2.calicoctl("profile TEST_PROFILE member add %s" % dup2)
+            host3.calicoctl("profile TEST_PROFILE member add %s" % workload3)
 
             # Check for standard connectivity
-            host1.execute("docker exec workload1 ping -c 4 192.168.1.4")
-            host2.execute("docker exec workload2 ping -c 4 192.168.1.4")
-            host3.execute("docker exec workload3 ping -c 4 192.168.1.4")
+            workload1.assert_can_ping(dup_ip, retries=3)
+            workload2.assert_can_ping(dup_ip, retries=3)
+            workload3.assert_can_ping(dup_ip, retries=3)
 
             # Delete one of the duplciates.
             host2.execute("docker rm -f dup2")
 
-            # Wait for the workload networking to converge.
-            retry_until_success(ping, ex_class=CalledProcessError)
-
             # Check standard connectivity still works.
-            host1.execute("docker exec workload1 ping -c 4 192.168.1.4")
-            host2.execute("docker exec workload2 ping -c 4 192.168.1.4")
-            host3.execute("docker exec workload3 ping -c 4 192.168.1.4")
-=======
-        host1 = DockerHost('host1')
-        host2 = DockerHost('host2')
-        host3 = DockerHost('host3')
-
-        # Set up three workloads on three hosts
-        workload1 = host1.create_workload("workload1", "192.168.1.1")
-        workload2 = host2.create_workload("workload2", "192.168.1.2")
-        workload3 = host3.create_workload("workload3", "192.168.1.3")
-
-        # Set up the workloads with duplicate IPs
-        dup_ip = "192.168.1.4"
-        dup1 = host1.create_workload("dup1", dup_ip)
-        dup2 = host2.create_workload("dup2", dup_ip)
-
-        host1.calicoctl("profile add TEST_PROFILE")
-
-        # Add everyone to the same profile
-        host1.calicoctl("profile TEST_PROFILE member add %s" % workload1)
-        host1.calicoctl("profile TEST_PROFILE member add %s" % dup1)
-        host2.calicoctl("profile TEST_PROFILE member add %s" % workload2)
-        host2.calicoctl("profile TEST_PROFILE member add %s" % dup2)
-        host3.calicoctl("profile TEST_PROFILE member add %s" % workload3)
-
-        # Check for standard connectivity
-        workload1.assert_can_ping(dup_ip, retries=3)
-        workload2.assert_can_ping(dup_ip, retries=3)
-        workload3.assert_can_ping(dup_ip, retries=3)
-
-        # Delete one of the duplciates.
-        host2.execute("docker rm -f dup2")
-
-        # Check standard connectivity still works.
-        workload1.assert_can_ping(dup_ip, retries=3)
-        workload2.assert_can_ping(dup_ip, retries=3)
-        workload3.assert_can_ping(dup_ip, retries=3)
->>>>>>> 063c53e0
+            workload1.assert_can_ping(dup_ip, retries=3)
+            workload2.assert_can_ping(dup_ip, retries=3)
+            workload3.assert_can_ping(dup_ip, retries=3)