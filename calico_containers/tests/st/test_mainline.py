import unittest
import uuid
from subprocess import CalledProcessError
from functools import partial

from test_base import TestBase
from docker_host import DockerHost


class TestMainline(TestBase):
    def run_mainline(self, ip1, ip2):
        """
        Setup two endpoints on one host and check connectivity.
        """
<<<<<<< HEAD
        with DockerHost('host') as host:
            net_name = str(uuid.uuid4())

            node1 = host.create_workload("node1", network=net_name)
            node2 = host.create_workload("node2", network=net_name)

            # Check connectivity.
            self.assert_connectivity([node1, node2])

            # Test calicoctl teardown commands.
            host.execute("docker rm -f %s" % node1)
            host.execute("docker rm -f %s" % node2)
            host.calicoctl("pool remove 192.168.0.0/16")
            host.calicoctl("node stop")
=======
        host = DockerHost('host')
        net_name = str(uuid.uuid4())

        host.execute("docker network create --driver=calico %s" %
                     net_name)
        host.execute("docker run --net=%s -tid --name=node1 busybox" %
                     net_name)
        host.execute("docker run --net=%s -tid --name=node2 busybox" %
                     net_name)

        # Perform a docker inspect to extract the configured IP addresses.
        node1_ip = host.execute("docker inspect --format "
                                "'{{ .NetworkSettings.IPAddress }}' "
                                "node1").rstrip()
        node2_ip = host.execute("docker inspect --format "
                                "'{{ .NetworkSettings.IPAddress }}' "
                                "node2").rstrip()
        if ip1 != 'auto':
            self.assertEqual(ip1, node1_ip)
        if ip2 != 'auto':
            self.assertEqual(ip2, node2_ip)

        ping = partial(host.execute,
                       "docker exec node1 ping %s -c 1 -W 1" % node2_ip)
        retry_until_success(ping, ex_class=CalledProcessError)

        # Check connectivity.
        host.execute("docker exec node1 ping %s -c 1 -W 1" % node1_ip)
        host.execute("docker exec node1 ping %s -c 1 -W 1" % node2_ip)
        host.execute("docker exec node2 ping %s -c 1 -W 1" % node1_ip)
        host.execute("docker exec node2 ping %s -c 1 -W 1" % node2_ip)

        # Test calicoctl teardown commands.
        host.execute("docker rm -f node1")
        host.execute("docker rm -f node2")
        host.calicoctl("pool remove 192.168.0.0/16")
        host.calicoctl("node stop")
>>>>>>> 3998f519

    def test_auto(self):
        """
        Run the test using auto assignment of IPs
        """
        self.run_mainline("auto", "auto")

    @unittest.skip("Docker Driver doesn't support static IP assignment yet.")
    def test_hardcoded_ip(self):
        """
        Run the test using hard coded IPV4 assignments.
        """
        self.run_mainline("192.168.1.1", "192.168.1.2")<|MERGE_RESOLUTION|>--- conflicted
+++ resolved
@@ -1,7 +1,5 @@
 import unittest
 import uuid
-from subprocess import CalledProcessError
-from functools import partial
 
 from test_base import TestBase
 from docker_host import DockerHost
@@ -12,12 +10,11 @@
         """
         Setup two endpoints on one host and check connectivity.
         """
-<<<<<<< HEAD
         with DockerHost('host') as host:
-            net_name = str(uuid.uuid4())
 
-            node1 = host.create_workload("node1", network=net_name)
-            node2 = host.create_workload("node2", network=net_name)
+            network = host.create_network(str(uuid.uuid4()))
+            node1 = host.create_workload("node1", network=network)
+            node2 = host.create_workload("node2", network=network)
 
             # Check connectivity.
             self.assert_connectivity([node1, node2])
@@ -27,45 +24,6 @@
             host.execute("docker rm -f %s" % node2)
             host.calicoctl("pool remove 192.168.0.0/16")
             host.calicoctl("node stop")
-=======
-        host = DockerHost('host')
-        net_name = str(uuid.uuid4())
-
-        host.execute("docker network create --driver=calico %s" %
-                     net_name)
-        host.execute("docker run --net=%s -tid --name=node1 busybox" %
-                     net_name)
-        host.execute("docker run --net=%s -tid --name=node2 busybox" %
-                     net_name)
-
-        # Perform a docker inspect to extract the configured IP addresses.
-        node1_ip = host.execute("docker inspect --format "
-                                "'{{ .NetworkSettings.IPAddress }}' "
-                                "node1").rstrip()
-        node2_ip = host.execute("docker inspect --format "
-                                "'{{ .NetworkSettings.IPAddress }}' "
-                                "node2").rstrip()
-        if ip1 != 'auto':
-            self.assertEqual(ip1, node1_ip)
-        if ip2 != 'auto':
-            self.assertEqual(ip2, node2_ip)
-
-        ping = partial(host.execute,
-                       "docker exec node1 ping %s -c 1 -W 1" % node2_ip)
-        retry_until_success(ping, ex_class=CalledProcessError)
-
-        # Check connectivity.
-        host.execute("docker exec node1 ping %s -c 1 -W 1" % node1_ip)
-        host.execute("docker exec node1 ping %s -c 1 -W 1" % node2_ip)
-        host.execute("docker exec node2 ping %s -c 1 -W 1" % node1_ip)
-        host.execute("docker exec node2 ping %s -c 1 -W 1" % node2_ip)
-
-        # Test calicoctl teardown commands.
-        host.execute("docker rm -f node1")
-        host.execute("docker rm -f node2")
-        host.calicoctl("pool remove 192.168.0.0/16")
-        host.calicoctl("node stop")
->>>>>>> 3998f519
 
     def test_auto(self):
         """
