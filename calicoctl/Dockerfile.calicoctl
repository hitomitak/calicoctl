--- conflicted
+++ resolved
@@ -5,20 +5,4 @@
 
 ENV CALICO_CTL_CONTAINER=TRUE
 
-<<<<<<< HEAD
-# libltdl.so is needed by docker command line tool
-# RUN apk add --no-cache libltdl
-=======
-# glibc and libltdl are needed by docker command line tool
-ENV GLIBC_VERSION 2.23-r3
-RUN apk add --no-cache libltdl
-RUN apk add --no-cache --update wget openssl ca-certificates && \
-  wget -q -O /etc/apk/keys/sgerrand.rsa.pub https://raw.githubusercontent.com/sgerrand/alpine-pkg-glibc/master/sgerrand.rsa.pub && \
-  wget https://github.com/sgerrand/alpine-pkg-glibc/releases/download/${GLIBC_VERSION}/glibc-${GLIBC_VERSION}.apk && \
-  wget https://github.com/sgerrand/alpine-pkg-glibc/releases/download/${GLIBC_VERSION}/glibc-bin-${GLIBC_VERSION}.apk && \
-  apk add glibc-${GLIBC_VERSION}.apk glibc-bin-${GLIBC_VERSION}.apk && \
-  rm -f glibc-${GLIBC_VERSION}.apk glibc-bin-${GLIBC_VERSION}.apk && \
-  apk del openssl ca-certificates wget
->>>>>>> f0a54318
-
 ENTRYPOINT ["./calicoctl"]