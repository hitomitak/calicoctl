--- conflicted
+++ resolved
@@ -408,24 +408,6 @@
             pass
 
 
-<<<<<<< HEAD
-=======
-def parse_json(value):
-    """
-    Try to parse JSON out into a python data structure, so that when we serialize it back for
-    zeroMQ we're not doing JSON in JSON.
-    """
-    ret_val = value
-    try:
-        ret_val = json.loads(value)
-        log.debug("Parsed JSON %s", value)
-    except ValueError:
-        log.debug("Failed to parse JSON %s", value)
-
-    return ret_val
-
-
->>>>>>> 3ac2c4de
 class CalicoDockerClient(object):
     """
     A Docker client that exposes high level operations needed by Calico.
