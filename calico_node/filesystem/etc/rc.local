--- conflicted
+++ resolved
@@ -12,15 +12,8 @@
 # configured to run.
 startup || exit 1
 
-<<<<<<< HEAD
 # Source any additional environment that was added by the startup script
 . /startup.env
-=======
-# Source any additional environment that was added by the startup script.  This
-# is done immediately after the startup script because the environments are
-# required by the remaining processing.
-. startup.env
->>>>>>> 0d6d2281
 
 # If possible pre-allocate the IP address on the IPIP tunnel.
 allocate-ipip-addr || exit 1
